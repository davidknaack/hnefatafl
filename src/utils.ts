--- conflicted
+++ resolved
@@ -95,7 +95,6 @@
     return `${file}${rank}`
 }
 
-<<<<<<< HEAD
 // Helper to render the board as text for debugging
 // Empty edge squares are rendered as 'e' unless occupied,
 // then the occupied piece type is rendered as uppercase,
@@ -127,7 +126,8 @@
         out += '\n'
     }
     return out
-=======
+}
+
 /**
  * Determines whether defenders (including the king) have formed a
  * "fort"—a configuration that attackers cannot break and that
@@ -408,5 +408,4 @@
     }
 
     return false
->>>>>>> 4a3b139e
 }