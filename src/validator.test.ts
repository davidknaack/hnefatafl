import { describe, expect, test } from 'vitest'
import { createInitialBoard } from './board'
import { validateMove } from './validator'
import { Player, Piece, PieceType } from './types'
import { extractDefenderPosition, cloneBoard } from './board'

describe('Validator Tests', () => {

    test('No kings on board fails', () => {
        const boardLayout = [
            "A D A",
            "     ",
            "     ",
            "     ",
            "     "
        ]
        expect(() => createInitialBoard(boardLayout)).toThrowError(/There must be exactly one king on the board/i)
    })

    test('Attacker blocked by piece', () => {
        const boardLayout = [
            "R  K ",
            "     ",
            "  A  ",
            "  D  ",
            "     "
        ]
        const board = createInitialBoard(boardLayout)
        const move = {
            from: { x: 2, y: 2 }, // attacker
            to: { x: 2, y: 4 },   // try to move past defender
            captures: []
        }
        const result = validateMove(board, Player.Attacker, move)

        expect(result.isValid).toBe(false)
        expect(result.reason).toContain("Path is blocked")
    })

    test('Moving to occupied cell fails', () => {
        const boardLayout = [
            "R K  ",
            "     ",
            "  A  ",
            "  D  ",
            "     "
        ]
        const board = createInitialBoard(boardLayout)
        const move = {
            from: { x: 2, y: 2 },
            to: { x: 2, y: 3 }, // occupied by defender
            captures: []
        }
        const result = validateMove(board, Player.Attacker, move)
        expect(result.isValid).toBe(false)
        expect(result.reason).toContain("Destination is occupied")
    })

    test('Moving non-owned piece fails', () => {
        const boardLayout = [
            "R K  ",
            "     ",
            "  A  ",
            "  D  ",
            "     "
        ]
        const board = createInitialBoard(boardLayout)
        const move = {
            from: { x: 2, y: 3 }, // defender
            to: { x: 2, y: 4 },
            captures: []
        }
        const result = validateMove(board, Player.Attacker, move)
        expect(result.isValid).toBe(false)
        expect(result.reason).toContain("Not your piece")
    })

    test('Moving to restricted square fails for non-king', () => {
        const boardLayout = [
            "  K  ",
            "     ",
            "R A  ",
            "     ",
            "     "
        ]
        const board = createInitialBoard(boardLayout)
        const move = {
            from: { x: 2, y: 2 }, // attacker
            to: { x: 0, y: 2 },
            captures: []
        }
        const result = validateMove(board, Player.Attacker, move)
        expect(result.isValid).toBe(false)
        expect(result.reason).toContain("Cannot move to restricted square")
    })

    test('Valid move for king to restricted square', () => {
        const boardLayout = [
            "R K  ",
            "     ",
            "     ",
            "     ",
            "     "
        ]
        const board = createInitialBoard(boardLayout)
        const move = {
            from: { x: 2, y: 0 }, // king
            to: { x: 0, y: 0 },
            captures: []
        }
        const result = validateMove(board, Player.Defender, move)
        expect(result.isValid).toBe(true)
    })

    test('Moving across restricted square successful for non-king', () => {
        const boardLayout = [
            "  K  ",
            "     ",
            "  A  ",
            "  R  ",
            "     "
        ]
        const board = createInitialBoard(boardLayout)
        const moveAttacker = {
            from: { x: 2, y: 2 }, // attacker
            to: { x: 2, y: 4 },
            captures: []
        }
        const result = validateMove(board, Player.Attacker, moveAttacker)
        expect(result.isValid).toBe(true)
    })

    test('Defender cannot repeat board position', () => {
        const boardLayout = [
            "R K  ",
            "     ",
            "  D  ",
            "     ",
            "     "
        ]
        const board = createInitialBoard(boardLayout)
        const history = [extractDefenderPosition(board)]

        const move1 = {
            from: { x: 2, y: 2 },
            to: { x: 2, y: 3 },
            captures: []
        }
        const result1 = validateMove(board, Player.Defender, move1, history)
        expect(result1.isValid).toBe(true)

        const boardAfter = cloneBoard(board)
        boardAfter[2][2].occupant = null
        boardAfter[3][2].occupant = { owner: Player.Defender, type: PieceType.Defender }
        history.push(extractDefenderPosition(boardAfter))

        const move2 = {
            from: { x: 2, y: 3 },
            to: { x: 2, y: 2 },
            captures: []
        }
        const result2 = validateMove(boardAfter, Player.Defender, move2, history)
        expect(result2.isValid).toBe(false)
        expect(result2.reason).toContain('repeat')
    })
<<<<<<< HEAD
=======

    test('Diagonal move is invalid', () => {
        const boardLayout = [
            "R K  ",
            "     ",
            "  A  ",
            "     ",
            "R   R"
        ]
        const board = createInitialBoard(boardLayout)
        const move = {
            from: { x: 2, y: 2 },
            to: { x: 3, y: 3 },
            captures: []
        }
        const result = validateMove(board, Player.Attacker, move)
        expect(result.isValid).toBe(false)
    })

    test('Throne occupied by king is not hostile to defenders', () => {
        const boardLayout = [
            "R   R",
            "A    ",
            " DK  ",
            "     ",
            "R   R"
        ]
        const board = createInitialBoard(boardLayout)
        const move = {
            from: { x: 0, y: 1 },
            to: { x: 0, y: 2 },
            captures: [{ x: 1, y: 2 }]
        }
        const result = validateMove(board, Player.Attacker, move)
        expect(result.isValid).toBe(false)
        expect(result.expectedCaptures).toEqual([])
    })

    test('Edge enclosure captures defenders', () => {
        const boardLayout = [
            "R   R",
            "A    ",
            "D K  ",
            "A    ",
            "RA  R"
        ]
        const board = createInitialBoard(boardLayout)
        const move = {
            from: { x: 1, y: 4 },
            to: { x: 1, y: 2 },
            captures: [{ x: 0, y: 2 }]
        }
        const result = validateMove(board, Player.Attacker, move)
        expect(result.isValid).toBe(true)
        expect(result.expectedCaptures).toContainEqual({ x: 0, y: 2 })
    })

>>>>>>> 16e3c209
})<|MERGE_RESOLUTION|>--- conflicted
+++ resolved
@@ -163,10 +163,6 @@
         expect(result2.isValid).toBe(false)
         expect(result2.reason).toContain('repeat')
     })
-<<<<<<< HEAD
-=======
-
-    test('Diagonal move is invalid', () => {
         const boardLayout = [
             "R K  ",
             "     ",
@@ -222,5 +218,4 @@
         expect(result.expectedCaptures).toContainEqual({ x: 0, y: 2 })
     })
 
->>>>>>> 16e3c209
 })