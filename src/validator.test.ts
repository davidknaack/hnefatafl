import { describe, expect, test } from 'vitest'
import { renderBoard } from './utils'
import { transformLayoutToPosition } from './board'
import { validateMove } from './validator'
import { Player, PieceType, GameStatus } from './types'
import { extractDefenderPosition, clonePosition } from './board'

describe('Validator Tests', () => {
    test('One piece cannot move through another piece', () => {
        // prettier-ignore
        const boardLayout = [
                "R  K ",
                "     ",
                "  A  ",
                "  D  ",
                "     "
            ]
        const gameSetup = transformLayoutToPosition(boardLayout)
        const move = {
            from: { x: 2, y: 2 }, // attacker
            to: { x: 2, y: 4 }, // try to move past defender
            captures: [],
        }
        const result = validateMove(
            gameSetup.position,
            Player.Attacker,
            move,
            gameSetup.edgeSquares
        )

        console.log(renderBoard(gameSetup.position, gameSetup.edgeSquares))
        expect(result.isValid).toBe(false)
        expect(result.reason).toContain('Path is blocked')
        expect(result.status).toBe(GameStatus.InProgress)
    })

    test('A piece cannot move to a square occupied by another piece', () => {
        // prettier-ignore
        const boardLayout = [
            "R K  ",
            "     ",
            "  A  ",
            "  D  ",
            "     "
        ]
        const gameSetup = transformLayoutToPosition(boardLayout)
        const move = {
            from: { x: 2, y: 2 },
            to: { x: 2, y: 3 }, // occupied by defender
            captures: [],
        }
        const result = validateMove(
            gameSetup.position,
            Player.Attacker,
            move,
            gameSetup.edgeSquares
        )
        console.log(renderBoard(gameSetup.position, gameSetup.edgeSquares))
        expect(result.isValid).toBe(false)
        expect(result.reason).toContain('Destination is occupied')
        expect(result.status).toBe(GameStatus.InProgress)
    })

    test('Moving non-owned piece fails', () => {
        // prettier-ignore
        const boardLayout = [
            "R K  ",
            "     ",
            "  A  ",
            "  D  ",
            "     "
        ]
        const gameSetup = transformLayoutToPosition(boardLayout)
        const move = {
            from: { x: 2, y: 3 }, // defender
            to: { x: 2, y: 4 },
            captures: [],
        }
        const result = validateMove(
            gameSetup.position,
            Player.Attacker,
            move,
            gameSetup.edgeSquares
        )
        console.log(renderBoard(gameSetup.position, gameSetup.edgeSquares))
        expect(result.isValid).toBe(false)
        expect(result.reason).toContain('Not your piece')
        expect(result.status).toBe(GameStatus.InProgress)
    })

    test('Moving to restricted square fails for non-king', () => {
        // prettier-ignore
        const boardLayout = [
            "  K  ",
            "     ",
            "R A  ",
            "     ",
            "     "
        ]
        const gameSetup = transformLayoutToPosition(boardLayout)
        const move = {
            from: { x: 2, y: 2 }, // attacker
            to: { x: 0, y: 2 },
            captures: [],
        }
        const result = validateMove(
            gameSetup.position,
            Player.Attacker,
            move,
            gameSetup.edgeSquares
        )
        console.log(renderBoard(gameSetup.position, gameSetup.edgeSquares))
        expect(result.isValid).toBe(false)
        expect(result.reason).toContain('Cannot move to restricted square')
        expect(result.status).toBe(GameStatus.InProgress)
    })

    test('King may move to a restricted square', () => {
        // prettier-ignore
        const boardLayout = [
            "R K  ",
            "     ",
            "     ",
            "     ",
            "     "
        ]
        const gameSetup = transformLayoutToPosition(boardLayout)
        const move = {
            from: { x: 2, y: 0 }, // king
            to: { x: 0, y: 0 },
            captures: [],
        }
        const result = validateMove(
            gameSetup.position,
            Player.Defender,
            move,
            gameSetup.edgeSquares
        )
        console.log(renderBoard(gameSetup.position, gameSetup.edgeSquares))
        expect(result.isValid).toBe(true)
        expect(result.status).toBe(GameStatus.DefenderWin)
    })

    test('King moving back to the throne (a restricted square) is not a win condition', () => {
        // prettier-ignore
        const boardLayout = [
            "T K  ",
            "     ",
            "     ",
            "     ",
            "     "
        ]
        const gameSetup = transformLayoutToPosition(boardLayout)
        const move = {
            from: { x: 2, y: 0 }, // king
            to: { x: 0, y: 0 },
            captures: [],
        }
        const result = validateMove(
            gameSetup.position,
            Player.Defender,
            move,
            gameSetup.edgeSquares
        )
        console.log(renderBoard(gameSetup.position, gameSetup.edgeSquares))
        expect(result.isValid).toBe(true)
        expect(result.status).toBe(GameStatus.InProgress)
    })

    test('Moving across restricted square successful for non-king', () => {
        // prettier-ignore
        const boardLayout = [
            "  K  ",
            "     ",
            "  A  ",
            "  R  ",
            "     "
        ]
        const gameSetup = transformLayoutToPosition(boardLayout)
        const moveAttacker = {
            from: { x: 2, y: 2 }, // attacker
            to: { x: 2, y: 4 },
            captures: [],
        }
        const result = validateMove(
            gameSetup.position,
            Player.Attacker,
            moveAttacker,
            gameSetup.edgeSquares
        )
        console.log(renderBoard(gameSetup.position, gameSetup.edgeSquares))
        expect(result.isValid).toBe(true)
        expect(result.status).toBe(GameStatus.InProgress)
    })

    test('Defender cannot repeat board position', () => {
        // prettier-ignore
        const boardLayout = [
            "R K  ",
            "     ",
            "  D  ",
            "     ",
            "     "
        ]
        const gameSetup = transformLayoutToPosition(boardLayout)
        const history = [extractDefenderPosition(gameSetup.position)]

        const move1 = {
            from: { x: 2, y: 2 },
            to: { x: 2, y: 3 },
            captures: [],
        }
        const result1 = validateMove(
            gameSetup.position,
            Player.Defender,
            move1,
            gameSetup.edgeSquares,
            history
        )
        expect(result1.isValid).toBe(true)
        expect(result1.status).toBe(GameStatus.InProgress)

        const boardAfter = clonePosition(gameSetup.position)
        boardAfter[2][2].occupant = null
        boardAfter[3][2].occupant = {
            owner: Player.Defender,
            type: PieceType.Defender,
        }
        history.push(extractDefenderPosition(boardAfter))

        const move2 = {
            from: { x: 2, y: 3 },
            to: { x: 2, y: 2 },
            captures: [],
        }
        const result2 = validateMove(
            boardAfter,
            Player.Defender,
            move2,
            gameSetup.edgeSquares,
            history
        )
        expect(result2.isValid).toBe(false)
        expect(result2.reason).toContain('repeat')
        expect(result2.status).toBe(GameStatus.InProgress)
    })

    test('Diagonal move is invalid', () => {
        // prettier-ignore
        const boardLayout = [
            "R K  ",
            "     ",
            "  A  ",
            "     ",
            "R   R"
        ]
        const gameSetup = transformLayoutToPosition(boardLayout)
        const move = {
            from: { x: 2, y: 2 },
            to: { x: 3, y: 3 },
            captures: [],
        }
        const result = validateMove(
            gameSetup.position,
            Player.Attacker,
            move,
            gameSetup.edgeSquares
        )
        console.log(renderBoard(gameSetup.position, gameSetup.edgeSquares))
        expect(result.isValid).toBe(false)
        expect(result.status).toBe(GameStatus.InProgress)
    })

    test('Throne occupied by king is not hostile to defenders', () => {
        // prettier-ignore
        const boardLayout = [
            "R   R",
            "A    ",
            " DK  ",
            "     ",
            "R   R"
        ]
        const gameSetup = transformLayoutToPosition(boardLayout)
        const move = {
            from: { x: 0, y: 1 },
            to: { x: 0, y: 2 },
            captures: [{ x: 1, y: 2 }],
        }
        const result = validateMove(
            gameSetup.position,
            Player.Attacker,
            move,
            gameSetup.edgeSquares
        )
        console.log(renderBoard(gameSetup.position, gameSetup.edgeSquares))
        expect(result.isValid).toBe(false)
        expect(result.expectedCaptures).toEqual([])
        expect(result.status).toBe(GameStatus.InProgress)
    })

    test('Throne occupied by king is hostile to attackers', () => {
        // prettier-ignore
        const boardLayout = [
            "R   R",
            "D    ",
            " AK  ",
            "     ",
            "R   R"
        ]
        const gameSetup = transformLayoutToPosition(boardLayout)
        const move = {
            from: { x: 0, y: 1 },
            to: { x: 0, y: 2 },
            captures: [{ x: 1, y: 2 }],
        }
        const result = validateMove(
            gameSetup.position,
            Player.Defender,
            move,
            gameSetup.edgeSquares
        )
        console.log(renderBoard(gameSetup.position, gameSetup.edgeSquares))
        expect(result.isValid).toBe(true)
        expect(result.expectedCaptures).toEqual([{ x: 1, y: 2 }])
        expect(result.status).toBe(GameStatus.InProgress)
    })

    // Test for invalid captures
    test('Specifying incorrect captures is invalid', () => {
        // prettier-ignore
        const boardLayout = [
            "R   R",
            "D    ",
            " AK  ",
            "     ",
            "R   R"
        ]
        const gameSetup = transformLayoutToPosition(boardLayout)
        const move = {
            from: { x: 0, y: 1 },
            to: { x: 0, y: 2 },
            captures: [{ x: 2, y: 2 }], // Incorrect capture specified, should be { x: 1, y: 2 }
        }
        const result = validateMove(
            gameSetup.position,
            Player.Defender,
            move,
            gameSetup.edgeSquares
        )
        console.log(renderBoard(gameSetup.position, gameSetup.edgeSquares))
        expect(result.isValid).toBe(false)
        expect(result.reason).toContain('Invalid captures')
        expect(result.expectedCaptures).toEqual([{ x: 1, y: 2 }])
        expect(result.status).toBe(GameStatus.InProgress)
    })

    test('Left edge enclosure captures defenders', () => {
        // prettier-ignore
        const boardLayout = [
            "R     R",
            "       ",
            "A      ",
            "DA K   ",
            "D      ",
            "A      ",
            "RA    R"
        ]
        const gameSetup = transformLayoutToPosition(boardLayout)
        // Test with complete captures
        const moveComplete = {
            from: { x: 1, y: 6 },
            to: { x: 1, y: 4 },
            captures: [
                { x: 0, y: 3 },
                { x: 0, y: 4 },
            ],
        }
        const resultComplete = validateMove(
            gameSetup.position,
            Player.Attacker,
            moveComplete,
            gameSetup.edgeSquares
        )
        expect(resultComplete.isValid).toBe(true)
        expect(resultComplete.expectedCaptures).toContainEqual({ x: 0, y: 3 })
        expect(resultComplete.expectedCaptures).toContainEqual({ x: 0, y: 4 })
        expect(resultComplete.status).toBe(GameStatus.InProgress)

        // Test with incomplete captures
        const moveIncomplete = {
            from: { x: 1, y: 6 },
            to: { x: 1, y: 4 },
            captures: [{ x: 0, y: 3 }], // Only one of the two captures
        }
        const resultIncomplete = validateMove(
            gameSetup.position,
            Player.Attacker,
            moveIncomplete,
            gameSetup.edgeSquares
        )
        expect(resultIncomplete.isValid).toBe(false)
        expect(resultIncomplete.reason).toContain('Invalid captures')
        expect(resultIncomplete.expectedCaptures).toContainEqual({ x: 0, y: 3 })
        expect(resultIncomplete.expectedCaptures).toContainEqual({ x: 0, y: 4 })
        expect(resultIncomplete.status).toBe(GameStatus.InProgress)
    })

    test('Left edge enclosure captures defenders using hostile restricted square', () => {
        // prettier-ignore
        const boardLayout = [
            "R     R",
            "       ",
            "A      ",
            "DA K   ",
            "DA     ",
            "D      ",
            "RA    R"
        ]
        const gameSetup = transformLayoutToPosition(boardLayout)
        const move = {
            from: { x: 1, y: 6 },
            to: { x: 1, y: 5 },
            captures: [
                { x: 0, y: 3 },
                { x: 0, y: 4 },
                { x: 0, y: 5 },
            ],
        }
        const result = validateMove(
            gameSetup.position,
            Player.Attacker,
            move,
            gameSetup.edgeSquares
        )
        console.log(renderBoard(gameSetup.position, gameSetup.edgeSquares))
        expect(result.isValid).toBe(true)
        expect(result.expectedCaptures).toContainEqual({ x: 0, y: 3 })
        expect(result.expectedCaptures).toContainEqual({ x: 0, y: 4 })
        expect(result.expectedCaptures).toContainEqual({ x: 0, y: 5 })
        expect(result.status).toBe(GameStatus.InProgress)
    })

    test('Right edge enclosure captures defenders', () => {
        // prettier-ignore
        const boardLayout = [
            "R     R",
            "       ",
            "      A",
            "  K  AD",
            "      D",
            "      A",
            "R    AR"
        ]
        const gameSetup = transformLayoutToPosition(boardLayout)
        const move = {
            from: { x: 5, y: 6 },
            to: { x: 5, y: 4 },
            captures: [
                { x: 6, y: 3 },
                { x: 6, y: 4 },
            ],
        }
        const result = validateMove(
            gameSetup.position,
            Player.Attacker,
            move,
            gameSetup.edgeSquares
        )
        expect(result.isValid).toBe(true)
        expect(result.expectedCaptures).toContainEqual({ x: 6, y: 3 })
        expect(result.expectedCaptures).toContainEqual({ x: 6, y: 4 })
        expect(result.status).toBe(GameStatus.InProgress)
    })

    test('Left edge enclosure captures defenders using hostile restricted square', () => {
        // prettier-ignore
        const boardLayout = [
            "R     R",
            "       ",
            "A      ",
            "DA K   ",
            "DA     ",
            "D      ",
            "RA    R"
        ]
        const gameSetup = transformLayoutToPosition(boardLayout)
        const move = {
            from: { x: 1, y: 6 },
            to: { x: 1, y: 5 },
            captures: [
                { x: 0, y: 3 },
                { x: 0, y: 4 },
                { x: 0, y: 5 },
            ],
        }
        const result = validateMove(
            gameSetup.position,
            Player.Attacker,
            move,
            gameSetup.edgeSquares
        )
        expect(result.isValid).toBe(true)
        expect(result.expectedCaptures).toContainEqual({ x: 0, y: 3 })
        expect(result.expectedCaptures).toContainEqual({ x: 0, y: 4 })
        expect(result.expectedCaptures).toContainEqual({ x: 0, y: 5 })
        expect(result.status).toBe(GameStatus.InProgress)
    })

    test('King may be captured on the throne by four attackers', () => {
        // prettier-ignore
        const boardLayout = [
            "R         R",  
            "           ",  
            "           ",  
            "           ",  
            "     A     ",  
            "   A KA    ",  
            "     A     ",  
            "           ",  
            "           ",  
            "           ",  
            "R         R"  
        ]
        const gameSetup = transformLayoutToPosition(boardLayout)
        const move = {
            from: { x: 3, y: 5 },
            to: { x: 4, y: 5 },
            captures: [{ x: 5, y: 5 }],
        }
        const result = validateMove(
            gameSetup.position,
            Player.Attacker,
            move,
            gameSetup.edgeSquares
        )
        console.log(renderBoard(gameSetup.position, gameSetup.edgeSquares))
        expect(result.isValid).toBe(true)
        expect(result.expectedCaptures).toContainEqual({ x: 5, y: 5 })
        expect(result.status).toBe(GameStatus.AttackerWin)
    })

    test('King may be captured off the throne by four attackers', () => {
        // prettier-ignore
        const boardLayout = [
            "R         R",  
            "           ",  
            "     T     ",  
            "           ",  
            "     A     ",  
            "   A KA    ",  
            "     A     ",  
            "           ",  
            "           ",  
            "           ",  
            "R         R"  
        ]
        const gameSetup = transformLayoutToPosition(boardLayout)
        const move = {
            from: { x: 3, y: 5 },
            to: { x: 4, y: 5 },
            captures: [{ x: 5, y: 5 }],
        }
        const result = validateMove(
            gameSetup.position,
            Player.Attacker,
            move,
            gameSetup.edgeSquares
        )
        console.log(renderBoard(gameSetup.position, gameSetup.edgeSquares))
        expect(result.isValid).toBe(true)
        expect(result.expectedCaptures).toContainEqual({ x: 5, y: 5 })
        expect(result.status).toBe(GameStatus.AttackerWin)
    })

    test('King may be captured against the throne by three attackers', () => {
        // prettier-ignore
        const boardLayout = [
            "R         R",  
            "           ",  
            "           ",  
            "           ",  
            "     T     ",  
            "   A KA    ",  
            "     A     ",  
            "           ",  
            "           ",  
            "           ",  
            "R         R"  
        ]
        const gameSetup = transformLayoutToPosition(boardLayout)
        const move = {
            from: { x: 3, y: 5 },
            to: { x: 4, y: 5 },
            captures: [{ x: 5, y: 5 }],
        }
        const result = validateMove(
            gameSetup.position,
            Player.Attacker,
            move,
            gameSetup.edgeSquares
        )
        console.log(renderBoard(gameSetup.position, gameSetup.edgeSquares))
        expect(result.isValid).toBe(true)
        expect(result.expectedCaptures).toContainEqual({ x: 5, y: 5 })
        expect(result.status).toBe(GameStatus.AttackerWin)
    })

    test('King may not be captured against the border by three attackers', () => {
        // prettier-ignore
        const boardLayout = [
            "R         R",  
            "           ",  
            "           ",  
            "           ",  
            "           ",  
            "     T     ",  
            "           ",  
            "           ",  
            "           ",  
            "     A     ",  
            "R  A KA   R"  
        ]
        const gameSetup = transformLayoutToPosition(boardLayout)
        const move = {
            from: { x: 10, y: 3 },
            to: { x: 10, y: 4 },
            captures: [{ x: 10, y: 5 }],
        }
        const result = validateMove(
            gameSetup.position,
            Player.Attacker,
            move,
            gameSetup.edgeSquares
        )
        console.log(renderBoard(gameSetup.position, gameSetup.edgeSquares))
        expect(result.isValid).toBe(false)
        expect(result.expectedCaptures).toEqual([])
        expect(result.status).toBe(GameStatus.InProgress)
    })

    test('King may not be captured against the border and a restricted square by two attackers', () => {
        // prettier-ignore
        const boardLayout = [
            "R         R",  
            "           ",  
            "           ",  
            "           ",  
            "           ",  
            "     T     ",  
            "           ",  
            "           ",  
            "           ",  
            " A         ",  
            "RK A      R"  
        ]
        const gameSetup = transformLayoutToPosition(boardLayout)
        const move = {
            from: { x: 10, y: 3 },
            to: { x: 10, y: 2 },
            captures: [{ x: 10, y: 1 }],
        }
        const result = validateMove(
            gameSetup.position,
            Player.Attacker,
            move,
            gameSetup.edgeSquares
        )
        console.log(renderBoard(gameSetup.position, gameSetup.edgeSquares))
        expect(result.isValid).toBe(false)
        expect(result.expectedCaptures).toEqual([])
        expect(result.status).toBe(GameStatus.InProgress)
    })

<<<<<<< HEAD
    test('King in a false fort (can be captured) does not win the game', () => {
        const boardLayout = [
            "R         R",
            "           ",
            "           ",
            "           ",
            "           ",
            "     T     ",
            "           ",
            "  A A      ",
            "           ",
            "     D     ",
            "R DKD     R"
        ]
        const gameSetup = transformLayoutToPosition(boardLayout)
        const move = {
            from: { x: 9, y: 5 },
            to: { x: 9, y: 3 },
            captures: []
        }
        const result = validateMove(gameSetup.position, Player.Defender, move, gameSetup.edgeSquares)
        console.log(renderBoard(gameSetup.position, gameSetup.edgeSquares))
        expect(result.isValid).toBe(true)
        expect(result.expectedCaptures).toEqual([])
        expect(result.status).toBe(GameStatus.InProgress)
    })

    test('King moving to the edge does not win the game', () => {
        const boardLayout = [
            "R         R",
            "           ",
            "           ",
            "           ",
            "           ",
            "     T     ",
            "           ",
            " A         ",
            "           ",
            "   K D     ",
            "R D  D    R"
        ]
        const gameSetup = transformLayoutToPosition(boardLayout)
        const move = {
            from: { x: 3, y: 9 },
            to: { x: 4, y: 9 },
            captures: []
        }
        const result = validateMove(gameSetup.position, Player.Defender, move, gameSetup.edgeSquares)
        console.log(renderBoard(gameSetup.position, gameSetup.edgeSquares))
        expect(result.isValid).toBe(true)
        expect(result.expectedCaptures).toEqual([])
        expect(result.status).toBe(GameStatus.InProgress)
    })

    test('King in a fort that cannot be captured wins the game', () => {
=======
    test('King in a fort that cannot be captured wins the game', () => {
        // prettier-ignore
>>>>>>> 4a3b139e
        const boardLayout = [
            "R         R",
            "           ",
            "           ",
            "           ",
            "           ",
<<<<<<< HEAD
            "     T     ",
=======
            "     R     ",
>>>>>>> 4a3b139e
            "           ",
            " A         ",
            "           ",
            "   D D     ",
            "R DK D    R"
        ]
        const gameSetup = transformLayoutToPosition(boardLayout)
<<<<<<< HEAD
=======
        gameSetup.position[5][5].isThrone = true;
        gameSetup.position[10][3].isThrone = false;
>>>>>>> 4a3b139e
        const move = {
            from: { x: 5, y: 9 },
            to: { x: 4, y: 9 },
            captures: []
        }
        const result = validateMove(gameSetup.position, Player.Defender, move, gameSetup.edgeSquares)
<<<<<<< HEAD
        console.log(renderBoard(gameSetup.position, gameSetup.edgeSquares))
        expect(result.isValid).toBe(true)
        expect(result.expectedCaptures).toEqual([])
        expect(result.status).toBe(GameStatus.DefenderWin)
    })

    test('Captureable defenders adjacent to a fort do not invalidate the fort', () => {
        const boardLayout = [
            "R         R",
            "           ",
            "           ",
            "           ",
            "           ",
            "     T     ",
            "           ",
            "           ",
            " A DA      ",
            "   D D     ",
            "R DK D    R"
        ]
        const gameSetup = transformLayoutToPosition(boardLayout)
        const move = {
            from: { x: 5, y: 9 },
            to: { x: 4, y: 9 },
            captures: []
        }
        const result = validateMove(gameSetup.position, Player.Defender, move, gameSetup.edgeSquares)
        console.log(renderBoard(gameSetup.position, gameSetup.edgeSquares))
        expect(result.isValid).toBe(true)
        expect(result.expectedCaptures).toEqual([])
        expect(result.status).toBe(GameStatus.DefenderWin)
    })

    test('A fort must be on the edge of the board', () => {
        const boardLayout = [
            "R         R",
            "           ",
            "           ",
            "           ",
            "           ",
            "     T     ",
            "           ",
            " A DD D    ",
            "   DkD     ",
            "   DDD     ",
            "R         R"
        ]
        const gameSetup = transformLayoutToPosition(boardLayout)
        const move = {
            from: { x: 6, y: 7 },
            to: { x: 5, y: 7 },
            captures: []
        }
        const result = validateMove(gameSetup.position, Player.Defender, move, gameSetup.edgeSquares)
        console.log(renderBoard(gameSetup.position, gameSetup.edgeSquares))
        expect(result.isValid).toBe(true)
        expect(result.expectedCaptures).toEqual([])
        expect(result.status).toBe(GameStatus.InProgress)
    })

    test('A fort may be connected to the edge of the board by uncapturable defenders 1', () => {
        const boardLayout = [
            "R         R",
            "           ",
            "           ",
            "           ",
            "           ",
            "     T     ",
            "           ",
            " A DD D    ",
            "   DkD     ",
            "   DDD     ",
            "R  DD     R"
        ]
        const gameSetup = transformLayoutToPosition(boardLayout)
        const move = {
            from: { x: 6, y: 7 },
            to: { x: 5, y: 7 },
            captures: []
        }
        const result = validateMove(gameSetup.position, Player.Defender, move, gameSetup.edgeSquares)
        console.log(renderBoard(gameSetup.position, gameSetup.edgeSquares))
        expect(result.isValid).toBe(true)
        expect(result.expectedCaptures).toEqual([])
        expect(result.status).toBe(GameStatus.DefenderWin)
    })

    test('A fort may be connected to the edge of the board by uncapturable defenders 2', () => {
        const boardLayout = [
            "R         R",
            "           ",
            "           ",
            "           ",
            "           ",
            "     T     ",
            "           ",
            " A DD D    ",
            "   DkD     ",
            "   DDD     ",
            "R  D D    R"
        ]
        const gameSetup = transformLayoutToPosition(boardLayout)
        const move = {
            from: { x: 6, y: 7 },
            to: { x: 5, y: 7 },
            captures: []
        }
        const result = validateMove(gameSetup.position, Player.Defender, move, gameSetup.edgeSquares)
        console.log(renderBoard(gameSetup.position, gameSetup.edgeSquares))
=======
>>>>>>> 4a3b139e
        expect(result.isValid).toBe(true)
        expect(result.expectedCaptures).toEqual([])
        expect(result.status).toBe(GameStatus.DefenderWin)
    })
<<<<<<< HEAD

    test('An attacker may be trapped with the king', () => {
        const boardLayout = [
            "R         R",
            "           ",
            "           ",
            "           ",
            "           ",
            "     T     ",
            "           ",
            " A DD D    ",
            "   DkD     ",
            "  DDADD    ",
            "R DDADD   R"
        ]
        const gameSetup = transformLayoutToPosition(boardLayout)
        const move = {
            from: { x: 6, y: 7 },
            to: { x: 5, y: 7 },
            captures: []
        }
        const result = validateMove(gameSetup.position, Player.Defender, move, gameSetup.edgeSquares)
        console.log(renderBoard(gameSetup.position, gameSetup.edgeSquares))
        expect(result.isValid).toBe(true)
        expect(result.expectedCaptures).toEqual([])
        expect(result.status).toBe(GameStatus.DefenderWin)
    })

    test('Attackers that can capture the king cannot be trapped with the king 1', () => {
        const boardLayout = [
            "R         R",
            "     T     ",
            "           ",
            "ddddd d    ",
            "dddddd     ",
            "  a dd     ",
            "aka dd     ",
            "a   dd     ",
            "dddddd     ",
            "dddddd     ",
            "R         R"
        ]
        const gameSetup = transformLayoutToPosition(boardLayout)
        const move = {
            from: { x: 6, y: 3 },
            to: { x: 5, y: 3 },
            captures: []
        }
        const result = validateMove(gameSetup.position, Player.Defender, move, gameSetup.edgeSquares)
        console.log(renderBoard(gameSetup.position, gameSetup.edgeSquares))
        expect(result.isValid).toBe(true)
        expect(result.expectedCaptures).toEqual([])
        expect(result.status).toBe(GameStatus.InProgress)
    })

    test('Attackers that can capture the king cannot be trapped with the king 2', () => {
        const boardLayout = [
            "R         R",
            "           ",
            "           ",
            "ddddd d    ",
            "dddddd     ",
            " t  dd     ",
            "aka dd     ",
            "a   dd     ",
            "dddddd     ",
            "dddddd     ",
            "R         R"
        ]
        const gameSetup = transformLayoutToPosition(boardLayout)
        const move = {
            from: { x: 6, y: 3 },
            to: { x: 5, y: 3 },
            captures: []
        }
        const result = validateMove(gameSetup.position, Player.Defender, move, gameSetup.edgeSquares)
        console.log(renderBoard(gameSetup.position, gameSetup.edgeSquares))
        expect(result.isValid).toBe(true)
        expect(result.expectedCaptures).toEqual([])
        expect(result.status).toBe(GameStatus.InProgress)
    })

    test('A fort connected to the edge of the board by capturable defenders is not a win 1', () => {
        const boardLayout = [
            "R         R",
            "           ",
            "           ",
            "           ",
            "           ",
            "     T     ",
            "           ",
            " A DD D    ",
            "   DkD     ",
            "   DDD     ",
            "R  D      R"
        ]
        const gameSetup = transformLayoutToPosition(boardLayout)
        const move = {
            from: { x: 6, y: 7 },
            to: { x: 5, y: 7 },
            captures: []
        }
        const result = validateMove(gameSetup.position, Player.Defender, move, gameSetup.edgeSquares)
        console.log(renderBoard(gameSetup.position, gameSetup.edgeSquares))
        expect(result.isValid).toBe(true)
        expect(result.expectedCaptures).toEqual([])
        expect(result.status).toBe(GameStatus.InProgress)
    })

    test('A fort connected to the edge of the board by capturable defenders is not a win 2', () => {
        const boardLayout = [
            "R         R",
            "           ",
            "           ",
            "           ",
            "           ",
            " A   T     ",
            "           ",
            "DDDDD D    ",
            " A DkD     ",
            "   DDD     ",
            "R  D      R"
        ]
        const gameSetup = transformLayoutToPosition(boardLayout)
        const move = {
            from: { x: 6, y: 7 },
            to: { x: 5, y: 7 },
            captures: []
        }
        const result = validateMove(gameSetup.position, Player.Defender, move, gameSetup.edgeSquares)
        console.log(renderBoard(gameSetup.position, gameSetup.edgeSquares))
        expect(result.isValid).toBe(true)
        expect(result.expectedCaptures).toEqual([])
        expect(result.status).toBe(GameStatus.InProgress)
    })

    test('A fort connected to the edge of the board only by capturable defenders is not a win 3', () => {
        const boardLayout = [
            "R         R",
            "           ",
            "           ",
            "           ",
            "           ",
            "     T     ",
            "           ",
            " DD D      ",
            " DkD       ",
            " DDD       ",
            "RD   A    R"
        ]
        const gameSetup = transformLayoutToPosition(boardLayout)
        const move = {
            from: { x: 4, y: 7 },
            to: { x: 3, y: 7 },
            captures: []
        }
        const result = validateMove(gameSetup.position, Player.Defender, move, gameSetup.edgeSquares)
        console.log(renderBoard(gameSetup.position, gameSetup.edgeSquares))
        expect(result.isValid).toBe(true)
        expect(result.expectedCaptures).toEqual([])
        expect(result.status).toBe(GameStatus.InProgress)
    })

    test('A fort connected to the edge of the board by both capturable and uncapturable defenders is a win', () => {
        const boardLayout = [
            "R         R",
            "           ",
            "           ",
            "           ",
            "           ",
            " A   T     ",
            "           ",
            "DDDDD D    ",
            " A DkD     ",
            "   DDD     ",
            "R  D D    R"
        ]
        const gameSetup = transformLayoutToPosition(boardLayout)
        const move = {
            from: { x: 6, y: 7 },
            to: { x: 5, y: 7 },
            captures: []
        }
        const result = validateMove(gameSetup.position, Player.Defender, move, gameSetup.edgeSquares)
        console.log(renderBoard(gameSetup.position, gameSetup.edgeSquares))
        expect(result.isValid).toBe(true)
        expect(result.expectedCaptures).toEqual([])
        expect(result.status).toBe(GameStatus.InProgress)
    })
=======
>>>>>>> 4a3b139e

    test('Attackers win if defenders fully encircled', () => {
        // prettier-ignore
        const boardLayout = [
            "R         R",  
            "     A     ",  
            "           ",  
            "    A A    ",  
            "   A D A   ",  
            "  A DKD A  ",  
            "   A D A   ",  
            "    A A    ",  
            "     A     ",  
            "           ",  
            "R         R"  
        ]
        const gameSetup = transformLayoutToPosition(boardLayout)
        const move = {
            from: { x: 5, y: 1 },
            to: { x: 5, y: 2 },
            captures: [],
        }
        const result = validateMove(
            gameSetup.position,
            Player.Attacker,
            move,
            gameSetup.edgeSquares
        )
        console.log(renderBoard(gameSetup.position, gameSetup.edgeSquares))
        expect(result.isValid).toBe(true)
        expect(result.expectedCaptures).toEqual([])
        expect(result.status).toBe(GameStatus.AttackerWin)
    })
})<|MERGE_RESOLUTION|>--- conflicted
+++ resolved
@@ -671,8 +671,8 @@
         expect(result.status).toBe(GameStatus.InProgress)
     })
 
-<<<<<<< HEAD
     test('King in a false fort (can be captured) does not win the game', () => {
+        // prettier-ignore
         const boardLayout = [
             "R         R",
             "           ",
@@ -688,8 +688,8 @@
         ]
         const gameSetup = transformLayoutToPosition(boardLayout)
         const move = {
-            from: { x: 9, y: 5 },
-            to: { x: 9, y: 3 },
+            from: { x: 5, y: 9 },
+            to: { x: 3, y: 9 },
             captures: []
         }
         const result = validateMove(gameSetup.position, Player.Defender, move, gameSetup.edgeSquares)
@@ -700,6 +700,7 @@
     })
 
     test('King moving to the edge does not win the game', () => {
+        // prettier-ignore
         const boardLayout = [
             "R         R",
             "           ",
@@ -727,21 +728,14 @@
     })
 
     test('King in a fort that cannot be captured wins the game', () => {
-=======
-    test('King in a fort that cannot be captured wins the game', () => {
-        // prettier-ignore
->>>>>>> 4a3b139e
-        const boardLayout = [
-            "R         R",
-            "           ",
-            "           ",
-            "           ",
-            "           ",
-<<<<<<< HEAD
+        // prettier-ignore
+        const boardLayout = [
+            "R         R",
+            "           ",
+            "           ",
+            "           ",
+            "           ",
             "     T     ",
-=======
-            "     R     ",
->>>>>>> 4a3b139e
             "           ",
             " A         ",
             "           ",
@@ -749,18 +743,12 @@
             "R DK D    R"
         ]
         const gameSetup = transformLayoutToPosition(boardLayout)
-<<<<<<< HEAD
-=======
-        gameSetup.position[5][5].isThrone = true;
-        gameSetup.position[10][3].isThrone = false;
->>>>>>> 4a3b139e
         const move = {
             from: { x: 5, y: 9 },
             to: { x: 4, y: 9 },
             captures: []
         }
         const result = validateMove(gameSetup.position, Player.Defender, move, gameSetup.edgeSquares)
-<<<<<<< HEAD
         console.log(renderBoard(gameSetup.position, gameSetup.edgeSquares))
         expect(result.isValid).toBe(true)
         expect(result.expectedCaptures).toEqual([])
@@ -768,6 +756,7 @@
     })
 
     test('Captureable defenders adjacent to a fort do not invalidate the fort', () => {
+        // prettier-ignore
         const boardLayout = [
             "R         R",
             "           ",
@@ -795,6 +784,7 @@
     })
 
     test('A fort must be on the edge of the board', () => {
+        // prettier-ignore
         const boardLayout = [
             "R         R",
             "           ",
@@ -822,6 +812,7 @@
     })
 
     test('A fort may be connected to the edge of the board by uncapturable defenders 1', () => {
+        // prettier-ignore
         const boardLayout = [
             "R         R",
             "           ",
@@ -849,6 +840,7 @@
     })
 
     test('A fort may be connected to the edge of the board by uncapturable defenders 2', () => {
+        // prettier-ignore
         const boardLayout = [
             "R         R",
             "           ",
@@ -870,15 +862,13 @@
         }
         const result = validateMove(gameSetup.position, Player.Defender, move, gameSetup.edgeSquares)
         console.log(renderBoard(gameSetup.position, gameSetup.edgeSquares))
-=======
->>>>>>> 4a3b139e
         expect(result.isValid).toBe(true)
         expect(result.expectedCaptures).toEqual([])
         expect(result.status).toBe(GameStatus.DefenderWin)
     })
-<<<<<<< HEAD
 
     test('An attacker may be trapped with the king', () => {
+        // prettier-ignore
         const boardLayout = [
             "R         R",
             "           ",
@@ -906,6 +896,7 @@
     })
 
     test('Attackers that can capture the king cannot be trapped with the king 1', () => {
+        // prettier-ignore
         const boardLayout = [
             "R         R",
             "     T     ",
@@ -933,6 +924,7 @@
     })
 
     test('Attackers that can capture the king cannot be trapped with the king 2', () => {
+        // prettier-ignore
         const boardLayout = [
             "R         R",
             "           ",
@@ -960,6 +952,7 @@
     })
 
     test('A fort connected to the edge of the board by capturable defenders is not a win 1', () => {
+        // prettier-ignore
         const boardLayout = [
             "R         R",
             "           ",
@@ -987,6 +980,7 @@
     })
 
     test('A fort connected to the edge of the board by capturable defenders is not a win 2', () => {
+        // prettier-ignore
         const boardLayout = [
             "R         R",
             "           ",
@@ -1014,6 +1008,7 @@
     })
 
     test('A fort connected to the edge of the board only by capturable defenders is not a win 3', () => {
+        // prettier-ignore
         const boardLayout = [
             "R         R",
             "           ",
@@ -1041,6 +1036,7 @@
     })
 
     test('A fort connected to the edge of the board by both capturable and uncapturable defenders is a win', () => {
+        // prettier-ignore
         const boardLayout = [
             "R         R",
             "           ",
@@ -1066,8 +1062,6 @@
         expect(result.expectedCaptures).toEqual([])
         expect(result.status).toBe(GameStatus.InProgress)
     })
-=======
->>>>>>> 4a3b139e
 
     test('Attackers win if defenders fully encircled', () => {
         // prettier-ignore
